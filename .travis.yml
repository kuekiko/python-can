language: python

# Linux setup
dist: focal

cache:
  directories:
  - "$HOME/.cache/pip"

install:
  - if [[ "$TEST_SOCKETCAN" ]]; then sudo bash test/open_vcan.sh ; fi
  - travis_retry python setup.py install

jobs:
<<<<<<< HEAD
=======
  allow_failures:
    # we allow all dev & nightly builds to fail, since these python versions might
    # still be very unstable
    - python: nightly
    # Allow arm64 builds to fail
    - arch: arm64

>>>>>>> 974d8a8b
  include:
    # Stages with the same name get run in parallel.
    # Jobs within a stage can also be named.

    # testing socketcan on Trusty & Python 3.6, since it is not available on Xenial
    - stage: test
      name: Socketcan
      os: linux
      arch: amd64
      dist: trusty
      python: "3.6"
      sudo: required
      env: TEST_SOCKETCAN=TRUE
<<<<<<< HEAD
      script:
        - |
          # install tox
          travis_retry pip install tox
          # Run the tests
          tox -e travis
=======

    # arm64 builds
    - stage: test
      name: Linux arm64
      os: linux
      arch: arm64
      language: generic
      sudo: required
      addons:
        apt:
          update: true
      env: HOST_ARM64=TRUE
      before_install:
        - sudo apt install -y python3 python3-pip
        # Travis doesn't seem to provide Python binaries yet for this arch
        - sudo update-alternatives --install /usr/bin/python python $(which python3) 10
        - sudo update-alternatives --install /usr/bin/pip pip $(which pip3) 10

    # testing on OSX
    - stage: test
      os: osx
      osx_image: xcode8.3
      python: 3.6-dev
>>>>>>> 974d8a8b

    - stage: documentation
      name: "Sphinx Build"
      python: "3.9"
      before_install:
        - travis_retry pip install -r doc/doc-requirements.txt
      script:
        # Build the docs with Sphinx
        #   -a Write all files
        #   -n nitpicky
        - python -m sphinx -an doc build
    - stage: linter
      name: "Linter Checks"
      python: "3.9"
      before_install:
        - travis_retry pip install -r requirements-lint.txt
      script:
        # -------------
        # pylint checking:
        # Slowly enable all pylint warnings by adding addressed classes of
        # warnings to the .pylintrc-wip file to prevent them from being
        # re-introduced
        # check the entire main codebase
        - pylint --rcfile=.pylintrc-wip can/**.py
        - pylint --rcfile=.pylintrc setup.py
        - pylint --rcfile=.pylintrc doc.conf
        # check the scripts folder
        - find scripts -type f -name "*.py" | xargs pylint --rcfile=.pylintrc
        # check the examples
        - find examples -type f -name "*.py" | xargs pylint --rcfile=.pylintrc-wip
        # -------------
        # mypy checking:
        - mypy
          --python-version=3.7
          --ignore-missing-imports
          --no-implicit-optional
          can/bit_timing.py
          can/broadcastmanager.py
          can/bus.py
          can/interface.py
          can/interfaces/slcan.py
          can/interfaces/socketcan/**.py
          can/interfaces/virtual.py
          can/listener.py
          can/logger.py
          can/message.py
          can/notifier.py
          can/player.py
          can/thread_safe_bus.py
          can/typechecking.py
          can/util.py
          can/io/**.py
          scripts/**.py
          examples/**.py
    - stage: deploy
      name: "PyPi Deployment"
      python: "3.9"
      deploy:
        provider: pypi
        user: hardbyte
        password:
          secure: oQ9XpEkcilkZgKp+rKvPb2J1GrZe2ZvtOq/IjzCpiA8NeWixl/ai3BkPrLbd8t1wNIFoGwx7IQ7zxWL79aPYeG6XrljEomv3g45NR6dkQewUH+dQFlnT75Rm96Ycxvme0w1+71vM4PqxIuzyXUrF2n7JjC0XCCxHdTuYmPGbxVO1fOsE5R5b9inAbpEUtJuWz5AIrDEZ0OgoQpLSC8fLwbymTThX3JZ5GBLpRScVvLazjIYfRkZxvCqQ4mp1UNTdoMzekxsvxOOcEW6+j3fQO+Q/8uvMksKP0RgT8HE69oeYOeVic4Q4wGqORw+ur4A56NvBqVKtizVLCzzEG9ZfoSDy7ryvGWGZykkh8HX0PFQAEykC3iYihHK8ZFz5bEqRMegTmuRYZwPsel61wVd5posxnQkGm0syIoJNKuuRc5sUK+E3GviYcT8NntdR+4WBrvpQAYa1ZHpVrfnQXyaDmGzOjwCRGPoIDJweEqGVmLycEC5aT8rX3/W9tie9iPnjmFJh4CwNMxDgVQRo80m6Gtlf/DQpA3mH39IvWGqd5fHdTPxYPs32EQSCsaYLJV5pM8xBNv6M2S/KriGnGZU0xT7MEr46da0LstKsK/U8O0yamjyugMvQoC3zQcKLrDzWFSBsT7/vG+AuV5SK8yzfEHugo7jkPQQ+NTw29xzk4dY=
        on:
          # Have travis deploy tagged commits to PyPi
          tags: true
        skip_cleanup: true<|MERGE_RESOLUTION|>--- conflicted
+++ resolved
@@ -11,17 +11,18 @@
   - if [[ "$TEST_SOCKETCAN" ]]; then sudo bash test/open_vcan.sh ; fi
   - travis_retry python setup.py install
 
+script:
+  - |
+    # install tox
+    travis_retry pip install tox
+    # Run the tests
+    tox -e travis
+
 jobs:
-<<<<<<< HEAD
-=======
   allow_failures:
-    # we allow all dev & nightly builds to fail, since these python versions might
-    # still be very unstable
-    - python: nightly
     # Allow arm64 builds to fail
     - arch: arm64
 
->>>>>>> 974d8a8b
   include:
     # Stages with the same name get run in parallel.
     # Jobs within a stage can also be named.
@@ -35,14 +36,6 @@
       python: "3.6"
       sudo: required
       env: TEST_SOCKETCAN=TRUE
-<<<<<<< HEAD
-      script:
-        - |
-          # install tox
-          travis_retry pip install tox
-          # Run the tests
-          tox -e travis
-=======
 
     # arm64 builds
     - stage: test
@@ -60,13 +53,6 @@
         # Travis doesn't seem to provide Python binaries yet for this arch
         - sudo update-alternatives --install /usr/bin/python python $(which python3) 10
         - sudo update-alternatives --install /usr/bin/pip pip $(which pip3) 10
-
-    # testing on OSX
-    - stage: test
-      os: osx
-      osx_image: xcode8.3
-      python: 3.6-dev
->>>>>>> 974d8a8b
 
     - stage: documentation
       name: "Sphinx Build"
