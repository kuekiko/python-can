--- conflicted
+++ resolved
@@ -41,18 +41,9 @@
 class ClientBusConnection(socketserver.BaseRequestHandler):
     """A client connection on the server."""
 
-<<<<<<< HEAD
     def setup(self):
         self.config = dict(self.server.config)
         self.bus = None
-=======
-    def handle(self):
-        # Disable Nagle algorithm for better real-time performance
-        self.request.setsockopt(socket.IPPROTO_TCP, socket.TCP_NODELAY, 1)
-
-        #: Socket connection to client
-        self.socket = self.request
->>>>>>> 61e24252
         self.conn = can.interfaces.remote.connection.Connection()
         # Threads will finish up when this is set
         self.stop_event = threading.Event()
@@ -64,9 +55,23 @@
         self.server.clients.append(self)
 
     def handle(self):
-        bus_event = self._next_event()
-        if not isinstance(bus_event, events.BusRequest):
+        # Disable Nagle algorithm for better real-time performance
+        self.request.setsockopt(socket.IPPROTO_TCP, socket.TCP_NODELAY, 1)
+
+        #: Socket connection to client
+        self.socket = self.request
+
+        event = self._next_event()
+        if isinstance(event, events.BusRequest):
+            self._start_bus(event)
+        elif isinstance(event, events.PeriodicMessageStart):
+            self._start_periodic_transmit(event)
+        else:
             raise RemoteServerError('Handshake error')
+
+    def _start_bus(self, bus_event):
+        config = dict(self.server.config)
+        self.config = config
 
         if bus_event.version != can.interfaces.remote.PROTOCOL_VERSION:
             raise RemoteServerError('Protocol version mismatch (%d != %d)' % (
@@ -87,11 +92,22 @@
         else:
             logger.info("Connected to bus '%s'", self.bus.channel_info)
             self.conn.send_event(events.BusResponse(self.bus.channel_info))
+            # Register with the server
+            self.server.clients.append(self)
         finally:
             self.request.sendall(self.conn.next_data())
 
+        self.send_thread = threading.Thread(target=self._send_to_client,
+                                            name='Send to client')
+        self.send_thread.daemon = True
         self.send_thread.start()
         self._receive_from_client()
+
+    def _start_periodic_transmit(self, start_event):
+        #: Cyclic send task
+        self.task = can.interface.CyclicSendTask(self.server.config['channel'],
+                                                 start_event.msg,
+                                                 start_event.period)
 
     def _next_event(self):
         """Block until a new event has been received.
@@ -138,12 +154,14 @@
             elif isinstance(event, events.PeriodicMessageStop):
                 self.send_tasks[event.arbitration_id].stop()
 
-    def finish(self):
-        logger.info('Closing connection to %s', self.request.getpeername())
+        logger.info('Closing connection to %s', self.socket.getpeername())
         # Remove itself from the server's list of clients
         self.server.clients.remove(self)
         self.stop_event.set()
-        self.send_thread.join(3)
+        self.send_thread.join(1.0)
+        self.socket.shutdown(socket.SHUT_WR)
+        self.socket.close()
+        self.socket = None
 
     def _send_to_client(self):
         """Continuously read CAN messages and send to client."""
