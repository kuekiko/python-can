.. _bus:

Bus
---

<<<<<<< HEAD
The :class:`~can.BusABC` class, as the name suggests, provides an abstraction of a CAN bus.
The bus provides a wrapper around a physical or virtual CAN Bus.


Filtering
'''''''''

Message filtering can be set up for each bus. Where the interface supports it, this is carried
out in the hardware or kernel layer - not in Python.
=======
The :class:`can.BusABC` class, as the name suggests, provides an abstraction of a CAN bus.
The bus provides an abstract wrapper around a physical or virtual CAN Bus.
>>>>>>> 0b7de38f

A thread safe bus wrapper is also available, see `Thread safe bus`_.


API
''''

.. autoclass:: can.BusABC
    :members:
    :special-members: __iter__


Transmitting
''''''''''''

Writing to the bus is done by calling the :meth:`~can.BusABC.send` method and
passing a :class:`~can.Message` instance.


Receiving
'''''''''

Reading from the bus is achieved by either calling the :meth:`~can.BusABC.recv` method or
by directly iterating over the bus::

    for msg in bus:
        print(msg.data)

Alternatively the :class:`~can.Listener` api can be used, which is a list of :class:`~can.Listener`
subclasses that receive notifications when new messages arrive.


Filtering
'''''''''

Message filtering can be set up for each bus. Where the interface supports it, this is carried
out in the hardware or kernel layer - not in Python.


Thread safe bus
---------------

This thread safe version of the :class:`~can.BusABC` class can be used by multiple threads at once.
Sending and receiving is locked separately to avoid unnecessary delays.
Conflicting calls are executed by blocking until the bus is accessible.

It can be used exactly like the normal :class:`~can.BusABC`:

    # 'socketcan' is only an exemple interface, it works with all the others too
    my_bus = can.ThreadSafeBus(interface='socketcan', channel='vcan0')
    my_bus.send(...)
    my_bus.recv(...)

.. autoclass:: can.ThreadSafeBus
    :members:

Autoconfig Bus
--------------

.. autoclass:: can.interface.Bus
    :members:
    :special-members: __iter__
<|MERGE_RESOLUTION|>--- conflicted
+++ resolved
@@ -3,20 +3,8 @@
 Bus
 ---
 
-<<<<<<< HEAD
 The :class:`~can.BusABC` class, as the name suggests, provides an abstraction of a CAN bus.
 The bus provides a wrapper around a physical or virtual CAN Bus.
-
-
-Filtering
-'''''''''
-
-Message filtering can be set up for each bus. Where the interface supports it, this is carried
-out in the hardware or kernel layer - not in Python.
-=======
-The :class:`can.BusABC` class, as the name suggests, provides an abstraction of a CAN bus.
-The bus provides an abstract wrapper around a physical or virtual CAN Bus.
->>>>>>> 0b7de38f
 
 A thread safe bus wrapper is also available, see `Thread safe bus`_.
 
@@ -73,9 +61,10 @@
 .. autoclass:: can.ThreadSafeBus
     :members:
 
+
 Autoconfig Bus
 --------------
 
 .. autoclass:: can.interface.Bus
     :members:
-    :special-members: __iter__
+    :special-members: __iter__