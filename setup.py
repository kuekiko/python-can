--- conflicted
+++ resolved
@@ -83,12 +83,7 @@
         "setuptools",
         "wrapt~=1.10",
         'windows-curses;platform_system=="Windows"',
-<<<<<<< HEAD
-        "mypy_extensions >= 0.4.0, < 0.5.0",
-=======
-        "filelock",
         "mypy_extensions>=0.4.0,<0.5.0",
->>>>>>> b957870f
         'pywin32;platform_system=="Windows"',
     ],
     extras_require=extras_require,
